import requests
import numpy as np
import time
import json
import argparse

# --- Configuration ---
HOST = "localhost"
PORT = 5000
URL = f"http://{HOST}:{PORT}"
NUM_AGENTS = 4
ACTION_DIM = 3  # (force_x, force_y, torque)

def reset_all_envs(num_envs):
    print("Resetting all environments...")
    try:
        res = requests.post(f"{URL}/reset_all")
        res.raise_for_status()
        # We can ignore the initial observation in this test script
        print("All environments reset successfully.")
        return True
    except requests.exceptions.RequestException as e:
        print(f"Error resetting all environments: {e}")
        return False

def generate_random_actions(num_envs):
    """Generates a batch of random actions for all agents in all environments as a list."""
    actions_all = []
    for _ in range(num_envs):
        agent_actions = {}
        for agent_idx in range(NUM_AGENTS):
            # Example: [force_x, force_y, torque]
            action = [
                np.random.uniform(-150000, 150000), # Increased force range
                np.random.uniform(-150000, 150000), # Increased force range
                np.random.uniform(-1e5, 1e5)       # Decreased torque range
            ]
            agent_actions[f"agent_{agent_idx}"] = action
        actions_all.append(agent_actions)
    return actions_all

def main():
    parser = argparse.ArgumentParser(description="API Test Client for Soccer Simulation")
    parser.add_argument("--num-envs", type=int, default=8, choices=[1, 8], help="Number of environments to test (1 or 8)")
    args = parser.parse_args()
    
    num_envs = args.num_envs

    if not reset_all_envs(num_envs):
        return
        
    scores = [{"blue": 0, "red": 0} for _ in range(num_envs)]
    accumulated_rewards = np.zeros((num_envs, 2)) # (num_envs, num_blue_agents)

    print(f"\nStarting simulation loop for {num_envs} environment(s)...")
    try:
        step_count = 0
        while True:
            actions = generate_random_actions(num_envs)
            
            try:
                start_time = time.time()
                res = requests.post(f"{URL}/step", json={"actions": actions})
                res.raise_for_status()
                duration = time.time() - start_time
                
                data = res.json()
                
                # Accumulate rewards
                accumulated_rewards += np.array(data["rewards"])

                # Update scores from live score in infos
                for i, info in enumerate(data["infos"]):
<<<<<<< HEAD
                    if "score" in info:
                        scores[i]["blue"] = info["score"].get("blue", scores[i]["blue"])
                        scores[i]["red"] = info["score"].get("red", scores[i]["red"])
=======
                    # Safely check if a goal was scored before accessing the key
                    if "goal_scored_by" in info:
                        team = info["goal_scored_by"]
                        scores[i][team] += 1
>>>>>>> 22413d07
                
                # Check if the episode has finished
                if any(data["dones"]):
                    print("\n--- Episode Finished ---")
                    print("Final Scores:")
                    for i, score in enumerate(scores):
                        print(f"  Env {i}: Blue {score['blue']} - Red {score['red']}")
                    
                    print("\nAccumulated Step Rewards (Blue Team):")
                    for i, env_rewards in enumerate(accumulated_rewards):
                        print(f"  Env {i}: Agent 0: {env_rewards[0]:.4f}, Agent 1: {env_rewards[1]:.4f}")

                    print("------------------------\n")
                    
                    if not reset_all_envs(num_envs):
                        break
                        
                    scores = [{"blue": 0, "red": 0} for _ in range(num_envs)]
                    accumulated_rewards.fill(0)
                    step_count = 0
                    continue

                step_count += 1
                
            except requests.exceptions.RequestException as e:
                print(f"Error during step: {e}")
                break
                
            time.sleep(0.1)

    except KeyboardInterrupt:
        print("\nStopping simulation.")

if __name__ == "__main__":
    main()<|MERGE_RESOLUTION|>--- conflicted
+++ resolved
@@ -71,16 +71,10 @@
 
                 # Update scores from live score in infos
                 for i, info in enumerate(data["infos"]):
-<<<<<<< HEAD
-                    if "score" in info:
-                        scores[i]["blue"] = info["score"].get("blue", scores[i]["blue"])
-                        scores[i]["red"] = info["score"].get("red", scores[i]["red"])
-=======
                     # Safely check if a goal was scored before accessing the key
                     if "goal_scored_by" in info:
                         team = info["goal_scored_by"]
                         scores[i][team] += 1
->>>>>>> 22413d07
                 
                 # Check if the episode has finished
                 if any(data["dones"]):
